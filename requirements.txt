--- conflicted
+++ resolved
@@ -1,6 +1,3 @@
-<<<<<<< HEAD
 watchfiles
 pathspec
-=======
-watchfiles
->>>>>>> a953d5e9
+
